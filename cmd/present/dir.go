// Copyright 2012 The Go Authors. All rights reserved.
// Use of this source code is governed by a BSD-style
// license that can be found in the LICENSE file.

package main

import (
<<<<<<< HEAD
	"fmt"
=======
	"bytes"
>>>>>>> 60b64772
	"html/template"
	"io"
	"log"
	"net"
	"net/http"
	"os"
	"os/exec"
	"path"
	"path/filepath"
	"sort"
	"strings"

	"golang.org/x/tools/present"
)

func init() {
	http.HandleFunc("/", dirHandler)
}

func repository(name string) string {
	const repo = "github.com/"
	if !strings.HasPrefix(name, repo) {
		return ""
	}
	name = strings.TrimRight(name, "/")
	cnt := 1
	var i int
	for i = len(repo); i < len(name); i++ {
		if name[i] == '/' {
			cnt++
			if cnt == 3 {
				break
			}
		}
	}
	if cnt < 2 {
		return ""
	}
	return name[:i]
}

func userRepository(name string) (repoPath, dir string) {
	const repo = "users/"
	if !strings.HasPrefix(name, repo) {
		return
	}
	name = strings.TrimRight(name, "/")
	var user, repoName string
	cnt := 1
	var i, last int
	for i = len(repo); i < len(name); i++ {
		if name[i] == '/' {
			switch cnt {
			case 1:
				user = name[len(repo):i]
			case 3:
				repoName = name[last+1:i]
			}
			if cnt == 1 {
				user = name[len(repo):i]
			}
			cnt++
			last = i
			if cnt == 4 {
				break
			}
		}
	}
	if repoName == "" {
		return
	}
	repoPath = fmt.Sprintf("https://git-brion-us.asml.com:8443/scm/~%s/%s.git", user, repoName)
	dir = name[:i] + "/browse"
	return
}

func sync(name string) error {
	repo, dir := userRepository(name)
	if repo == "" {
		return nil
	}
	fi, err := os.Stat(dir)
	if err != nil {
		if os.IsNotExist(err) {
			return gitClone(repo, dir)
		}
		return err
	}
	if !fi.IsDir() {
		return fmt.Errorf(name, "exists but not dir")
	}
	return nil
}

func gitClone(repo, dirPath string) error {
	dir, name := path.Split(dirPath)
	log.Println("mkdir -p", dir)
	err := os.MkdirAll(dir, 0755)
	if err != nil {
		return err
	}
	cmd := exec.Command("git", "clone", repo, name)
	cmd.Dir = dir
	log.Println("cd", dir)
	log.Println(cmd.Args)
	cmd.Stdout = os.Stdout
	cmd.Stderr = os.Stderr
	return cmd.Run()
}

// dirHandler serves a directory listing for the requested path, rooted at *contentPath.
func dirHandler(w http.ResponseWriter, r *http.Request) {
	if r.URL.Path == "/favicon.ico" {
		http.NotFound(w, r)
		return
	}
	name := filepath.Join(*contentPath, r.URL.Path)
	if err := sync(name); err != nil {
		log.Println(err)
		http.Error(w, err.Error(), http.StatusInternalServerError)
		return
	}
	if isDoc(name) {
		bf := bytes.Buffer{}
		err := renderDoc(&bf, name)
		if err != nil {
			log.Println(err)
			http.Error(w, err.Error(), http.StatusInternalServerError)
		}
		renderAgendas(w, bf.Bytes())
		return
	}
	if isDir, err := dirList(w, name); err != nil {
		addr, _, e := net.SplitHostPort(r.RemoteAddr)
		if e != nil {
			addr = r.RemoteAddr
		}
		log.Printf("request from %s: %s", addr, err)
		http.Error(w, err.Error(), http.StatusInternalServerError)
		return
	} else if isDir {
		return
	}
	http.FileServer(http.Dir(*contentPath)).ServeHTTP(w, r)
}

func isDoc(path string) bool {
	_, ok := contentTemplate[filepath.Ext(path)]
	return ok
}

var (
	// dirListTemplate holds the front page template.
	dirListTemplate *template.Template

	// contentTemplate maps the presentable file extensions to the
	// template to be executed.
	contentTemplate map[string]*template.Template
)

func initTemplates(base string) error {
	// Locate the template file.
	actionTmpl := filepath.Join(base, "templates/action.tmpl")

	contentTemplate = make(map[string]*template.Template)

	for ext, contentTmpl := range map[string]string{
		".slide":   "slides.tmpl",
		".article": "article.tmpl",
	} {
		contentTmpl = filepath.Join(base, "templates", contentTmpl)

		// Read and parse the input.
		tmpl := present.Template()
		tmpl = tmpl.Funcs(template.FuncMap{"playable": playable})
		if _, err := tmpl.ParseFiles(actionTmpl, contentTmpl); err != nil {
			return err
		}
		contentTemplate[ext] = tmpl
	}

	var err error
	dirListTemplate, err = template.ParseFiles(filepath.Join(base, "templates/dir.tmpl"))
	return err
}

// renderDoc reads the present file, gets its template representation,
// and executes the template, sending output to w.
func renderDoc(w io.Writer, docFile string) error {
	// Read the input and build the doc structure.
	doc, err := parse(docFile, 0)
	if err != nil {
		return err
	}

	// Find which template should be executed.
	tmpl := contentTemplate[filepath.Ext(docFile)]

	// Execute the template.
	return doc.Render(w, tmpl)
}

func parse(name string, mode present.ParseMode) (*present.Doc, error) {
	f, err := os.Open(name)
	if err != nil {
		return nil, err
	}
	defer f.Close()
	return present.Parse(f, name, mode)
}

// dirList scans the given path and writes a directory listing to w.
// It parses the first part of each .slide file it encounters to display the
// presentation title in the listing.
// If the given path is not a directory, it returns (isDir == false, err == nil)
// and writes nothing to w.
func dirList(w io.Writer, name string) (isDir bool, err error) {
	f, err := os.Open(name)
	if err != nil {
		return false, err
	}
	defer f.Close()
	fi, err := f.Stat()
	if err != nil {
		return false, err
	}
	if isDir = fi.IsDir(); !isDir {
		return false, nil
	}
	fis, err := f.Readdir(0)
	if err != nil {
		return false, err
	}
	strippedPath := strings.TrimPrefix(name, filepath.Clean(*contentPath))
	strippedPath = strings.TrimPrefix(strippedPath, "/")
	d := &dirListData{Path: strippedPath}
	for _, fi := range fis {
		// skip the golang.org directory
		if name == "." && fi.Name() == "golang.org" {
			continue
		}
		e := dirEntry{
			Name: fi.Name(),
			Path: filepath.ToSlash(filepath.Join(urlBase, strippedPath, fi.Name())),
		}
		if fi.IsDir() && showDir(e.Name) {
			d.Dirs = append(d.Dirs, e)
			continue
		}
		if isDoc(e.Name) {
			fn := filepath.ToSlash(filepath.Join(name, fi.Name()))
			if p, err := parse(fn, present.TitlesOnly); err != nil {
				log.Printf("parse(%q, present.TitlesOnly): %v", fn, err)
			} else {
				e.Title = p.Title
			}
			switch filepath.Ext(e.Path) {
			case ".article":
				d.Articles = append(d.Articles, e)
			case ".slide":
				d.Slides = append(d.Slides, e)
			}
		} else if showFile(e.Name) {
			d.Other = append(d.Other, e)
		}
	}
	if d.Path == "." {
		d.Path = ""
	}
	sort.Sort(d.Dirs)
	sort.Sort(d.Slides)
	sort.Sort(d.Articles)
	sort.Sort(d.Other)
	return true, dirListTemplate.Execute(w, d)
}

// showFile reports whether the given file should be displayed in the list.
func showFile(n string) bool {
	switch filepath.Ext(n) {
	case ".pdf":
	case ".html":
	case ".go":
	default:
		return isDoc(n)
	}
	return true
}

// showDir reports whether the given directory should be displayed in the list.
func showDir(n string) bool {
	if len(n) > 0 && (n[0] == '.' || n[0] == '_') || n == "present" {
		return false
	}
	return true
}

type dirListData struct {
	Path                          string
	Dirs, Slides, Articles, Other dirEntrySlice
}

type dirEntry struct {
	Name, Path, Title string
}

type dirEntrySlice []dirEntry

func (s dirEntrySlice) Len() int           { return len(s) }
func (s dirEntrySlice) Swap(i, j int)      { s[i], s[j] = s[j], s[i] }
func (s dirEntrySlice) Less(i, j int) bool { return s[i].Name < s[j].Name }<|MERGE_RESOLUTION|>--- conflicted
+++ resolved
@@ -5,11 +5,8 @@
 package main
 
 import (
-<<<<<<< HEAD
+	"bytes"
 	"fmt"
-=======
-	"bytes"
->>>>>>> 60b64772
 	"html/template"
 	"io"
 	"log"
