--- conflicted
+++ resolved
@@ -14,17 +14,13 @@
 }
 
 type UML struct {
-<<<<<<< HEAD
 	Content []byte
-=======
-	File  string
-	Style template.HTMLAttr
->>>>>>> 7b54170b
+	Style   template.HTMLAttr
 }
 
 func (u UML) TemplateName() string { return "uml" }
 
-func (u *UML) parse(slideFilePath string, args []string) error {
+func (u *UML) parse(ctx *Context, slideFilePath string, args []string) error {
 	fs := flag.NewFlagSet("", flag.ExitOnError)
 	style := fs.String("style", "", "CSS Style")
 	width := fs.Int("width", 0, "Width (unit: px)")
@@ -56,8 +52,12 @@
 			*style = fmt.Sprintf(`style="%s"`, strings.Join(styles, ";"))
 		}
 	}
-
-	u.File = filepath.ToSlash(filepath.Join(filepath.Dir(slideFilePath), umlFile))
+	file := filepath.ToSlash(filepath.Join(filepath.Dir(slideFilePath), umlFile))
+	bytes, err := ctx.ReadFile(file)
+	if err != nil {
+		return err
+	}
+	u.Content = bytes
 	u.Style = template.HTMLAttr(*style)
 	return nil
 }
@@ -65,18 +65,9 @@
 func parseUML(ctx *Context, fileName string, lineno int, text string) (elem Elem, e error) {
 	args := strings.Fields(text)[1:] // a[0] is ".uml", so skip it
 	uml := UML{}
-	e = uml.parse(fileName, args)
+	e = uml.parse(ctx, fileName, args)
 	if e == nil {
 		elem = uml
 	}
-<<<<<<< HEAD
-	file := filepath.ToSlash(filepath.Join(filepath.Dir(fileName), args[1]))
-	bytes, err := ctx.ReadFile(file)
-	if err != nil {
-		return nil, err
-	}
-	return UML{Content: bytes}, nil
-=======
 	return
->>>>>>> 7b54170b
 }